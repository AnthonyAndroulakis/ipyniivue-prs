{
	"type": "module",
	"scripts": {
		"dev": "npm run build -- --sourcemap=inline --watch",
		"build": "esbuild js/widget.ts --minify --external:fs --external:path --format=esm --bundle --outdir=src/ipyniivue/static",
		"lint": "biome ci .",
		"fix": "biome check --fix .",
		"typecheck": "tsc"
	},
	"dependencies": {
		"@anywidget/types": "^0.2.0",
		"@niivue/niivue": "^0.48.0"
	},
	"devDependencies": {
<<<<<<< HEAD
		"@biomejs/biome": "1.9.4",
		"esbuild": "0.24.0",
=======
		"@biomejs/biome": "^1.9.4",
		"esbuild": "^0.24.2",
>>>>>>> bf026eba
		"typescript": "^5.6.3"
	}
}<|MERGE_RESOLUTION|>--- conflicted
+++ resolved
@@ -12,13 +12,8 @@
 		"@niivue/niivue": "^0.48.0"
 	},
 	"devDependencies": {
-<<<<<<< HEAD
-		"@biomejs/biome": "1.9.4",
-		"esbuild": "0.24.0",
-=======
 		"@biomejs/biome": "^1.9.4",
 		"esbuild": "^0.24.2",
->>>>>>> bf026eba
 		"typescript": "^5.6.3"
 	}
 }